--- conflicted
+++ resolved
@@ -1205,15 +1205,9 @@
 
 
 def create_line(net, from_bus, to_bus, length_km, std_type, name=None, index=None, geodata=None,
-<<<<<<< HEAD
                 df=1., parallel=1, in_service=True, max_loading_percent=nan, alpha=None,
                 temperature_degree_celsius=None):
-    """ create_line(net, from_bus, to_bus, length_km, std_type, name=None, index=None, geodata=None, \
-                df=1., parallel=1, in_service=True, max_loading_percent=nan)
-=======
-                df=1., parallel=1, in_service=True, max_loading_percent=nan):
-    """
->>>>>>> 8d0d422c
+    """
     Creates a line element in net["line"]
     The line parameters are defined through the standard type library.
 
@@ -1324,17 +1318,9 @@
 def create_line_from_parameters(net, from_bus, to_bus, length_km, r_ohm_per_km, x_ohm_per_km,
                                 c_nf_per_km, max_i_ka, name=None, index=None, type=None,
                                 geodata=None, in_service=True, df=1., parallel=1, g_us_per_km=0.,
-<<<<<<< HEAD
                                 max_loading_percent=nan, alpha=None,
                                 temperature_degree_celsius=None, **kwargs):
-    """create_line_from_parameters(net, from_bus, to_bus, length_km, r_ohm_per_km, x_ohm_per_km, \
-                                c_nf_per_km, max_i_ka, name=None, index=None, type=None, \
-                                geodata=None, in_service=True, df=1., parallel=1, g_us_per_km=0.,\
-                                max_loading_percent=nan, **kwargs)
-=======
-                                max_loading_percent=nan, **kwargs):
-    """
->>>>>>> 8d0d422c
+    """
     Creates a line element in net["line"] from line parameters.
 
     INPUT:
