--- conflicted
+++ resolved
@@ -115,13 +115,10 @@
     pp.create_pwl_cost(net, 0, "gen", [[-150, 150, 1]], power_type="q")
     pp.runopp(net)
     assert net["OPF_converged"]
-<<<<<<< HEAD
-    assert np.isclose(net.res_cost , net.res_gen.p_mw.values + net.res_gen.q_mvar.values)
-=======
     assert np.allclose(net.res_cost, net.res_gen.p_mw.values + net.res_gen.q_mvar.values)
->>>>>>> 09b05e9e
 
 if __name__ == "__main__":
+
     # vm_max = 1.05
     # vm_min = 0.95
     #
@@ -169,4 +166,5 @@
     # assert np.isclose(net.res_ext_grid.p_mw.values[0], 0, atol=1e-4)
     # assert np.isclose(net.res_cost, net.res_gen.p_mw.values[0]*1000, atol=1e-3)
 
+
    pytest.main([__file__, "-xs"])