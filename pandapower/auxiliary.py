--- conflicted
+++ resolved
@@ -34,12 +34,7 @@
 import pandas as pd
 import scipy as sp
 import six
-<<<<<<< HEAD
-import json
-from numpy import complex128
-=======
 from packaging import version
->>>>>>> c1957cc7
 
 from pandapower.pypower.idx_brch import F_BUS, T_BUS, BR_STATUS
 from pandapower.pypower.idx_bus import BUS_I, BUS_TYPE, NONE, PD, QD,VM,VA,REF, VMIN, VMAX, PV
